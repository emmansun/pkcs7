--- conflicted
+++ resolved
@@ -91,12 +91,7 @@
 	}
 }
 
-<<<<<<< HEAD
 func TestDSASignAndVerifyWithOpenSSL(t *testing.T) {
-=======
-func TestSignAndVerifyWithOpenSSL(t *testing.T) {
-	t.Parallel()
->>>>>>> 15805325
 	content := []byte("Hello World")
 	// write the content to a temp file
 	tmpContentFile, err := ioutil.TempFile("", "TestDSASignAndVerifyWithOpenSSL_content")
